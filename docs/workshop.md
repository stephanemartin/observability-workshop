--- conflicted
+++ resolved
@@ -25,6 +25,7 @@
 We will also cover the OpenTelemetry Collector which gathers & broadcasts then the data coming from our microservices
 
 ## Workshop overview
+Duration: 0:02:00
 
 ### Application High Level Design
 
@@ -1180,7 +1181,6 @@
 > Just hover the panel you are interested in, click on the three dots and select Edit.
 
 ## Traces
-<<<<<<< HEAD
 In this section, we'll explore **distributed tracing**, the third pillar of application observability.
 
 Distributed tracing is an essential tool for monitoring and analyzing the performance of complex applications. It tracks the flow of requests across multiple services and components, helping to identify bottlenecks and improve efficiency — particularly useful for intricate systems like Easypay.
@@ -1206,38 +1206,6 @@
 Lastly, we will use Grafana to examine and interpret these traces, allowing us to better understand and optimize our application's performance.
 
 ### Enable distributed tracing
-
-To capture the entire transaction across all services in a trace, it's essential to instrument all the services in our application.
-
-> aside positive
->
-> In this workshop, our primary focus will be on the `easypay` service.
-> For efficiency, we have already instrumented the other services beforehand.
-
-#### Download Grafana Opentelemetry Java Agent
-
-If you're using *GitPod*, the Java Agent should already be available in the `instrumentation/grafana-opentelemetry-java.jar` directory.
-
-🛠️ If you are participating in this workshop on your workstation, or if the file is missing, you can run the following script to download it:
-
-```bash
-bash -x scripts/download-agent.sh
-```
-
-#### Enable Java Agent
-
-📝 Since we are deploying the easypay-service using *Docker*, we need to modify the last lines of the `easypay-service/src/main/docker/Dockerfile`:
-
-```Dockerfile
-# ...
-USER javauser
-
-# Copy Java Agent into the container
-COPY instrumentation/grafana-opentelemetry-java.jar /app/grafana-opentelemetry-java.jar
-
-# Add the -javagent flag to setup the JVM to start with our Java Agent
-ENTRYPOINT ["java", "-javaagent:/app/grafana-opentelemetry-java.jar", "-cp","app:app/lib/*","com.worldline.easypay.EasypayServiceApplication"] # (2)
-=======
 Duration: 20 minutes
 
 In this section, we'll explore **distributed tracing**, the third pillar of application observability.
@@ -1321,11 +1289,16 @@
 		endpoint = "0.0.0.0:4317"
 	}
 
+To capture the entire transaction across all services in a trace, it's essential to instrument all the services in our application.
 	output {
 		traces  = [otelcol.processor.batch.default.input]
 	}
 }
 
+> aside positive
+>
+> In this workshop, our primary focus will be on the `easypay` service.
+> For efficiency, we have already instrumented the other services beforehand.
 // BATCH PROCESSING FOR OPTIMIZATION (2)
 otelcol.processor.batch "default" {
 	output {
@@ -1333,73 +1306,24 @@
 	}
 }
 
+#### Download Grafana Opentelemetry Java Agent
 // TRACE EXPORTING TO TEMPO (OTLP) (3)
 otelcol.exporter.otlp "tempo" {
 	client {
 		endpoint = "tempo:4317"
 
+If you're using *GitPod*, the Java Agent should already be available in the `instrumentation/grafana-opentelemetry-java.jar` directory.
 		tls {
 			insecure = true
 		}
 	}
 }
->>>>>>> 98e6c93f
 ```
 1. Setting up the [``otelcol.receiver.otlp``](https://grafana.com/docs/alloy/latest/reference/components/otelcol.receiver.otlp/) receiver to accept telemetry data over the OTEL protocol via GRPC, listening on port `4317`,
 2. Configuring the [processor](https://grafana.com/docs/alloy/latest/reference/components/otelcol.processor.batch/) to batch traces efficiently, reducing resource usage,
 3. Establishing the [``otelcol.exporter.otlp``](https://grafana.com/docs/alloy/latest/reference/components/otelcol.exporter.otlp/) exporter to send collected telemetry data to the Grafana Tempo service.
 
-<<<<<<< HEAD
-The ENTRYPOINT instruction specifies the default command that will be executed when the container starts.
-
-🛠️ You can now build the updated easypay-service container image:
-
-```bash
-docker compose build easypay-service
-```
-
-#### Configure Grafana Alloy
-
-It's time to set up *Grafana Alloy* for handling telemetry data. We will configure it to accept traces through the OpenTelemetry GRPC protocol (OTLP) on port `4317`, and then forward them to *Grafana Tempo*, which listens on the host `tempo` on the same port `4317` (this setup specifically handles OTLP traces).
-
-📝 Please add the following configuration to the `docker/alloy/config.alloy` file:
-
-```terraform
-// ...
-
-// RECEIVER SETUP (OTLP GRPC) (1)
-otelcol.receiver.otlp "default" {
-	grpc {
-		endpoint = "0.0.0.0:4317"
-	}
-
-	output {
-		traces  = [otelcol.processor.batch.default.input]
-	}
-}
-
-// BATCH PROCESSING FOR OPTIMIZATION (2)
-otelcol.processor.batch "default" {
-	output {
-		traces  = [otelcol.exporter.otlp.tempo.input]
-	}
-}
-
-// TRACE EXPORTING TO TEMPO (OTLP) (3)
-otelcol.exporter.otlp "tempo" {
-	client {
-		endpoint = "tempo:4317"
-
-		tls {
-			insecure = true
-		}
-	}
-}
-```
-1. Setting up the [``otelcol.receiver.otlp``](https://grafana.com/docs/alloy/latest/reference/components/otelcol.receiver.otlp/) receiver to accept telemetry data over the OTEL protocol via GRPC, listening on port `4317`,
-2. Configuring the [processor](https://grafana.com/docs/alloy/latest/reference/components/otelcol.processor.batch/) to batch traces efficiently, reducing resource usage,
-3. Establishing the [``otelcol.exporter.otlp``](https://grafana.com/docs/alloy/latest/reference/components/otelcol.exporter.otlp/) exporter to send collected telemetry data to the Grafana Tempo service.
-
+🛠️ If you are participating in this workshop on your workstation, or if the file is missing, you can run the following script to download it:
 ℹ️ The Grafana OpenTelemetry Java Agent is pre-configured to transmit telemetry data directly to the collector. This setup is facilitated through environment variables specified in the `compose.yml` file:
 
 ```yaml
@@ -1422,29 +1346,132 @@
 >
 > Find more information about how to configure the OpenTelemetry Java Agent in [its official documentation](https://opentelemetry.io/docs/languages/java/configuration/).
 
+#### Enable Java Agent
+
+📝 Since we are deploying the easypay-service using *Docker*, we need to modify the last lines of the `easypay-service/src/main/docker/Dockerfile`:
+
+```Dockerfile
+# ...
+USER javauser
 🛠️ To apply the new settings, restart Grafana Alloy with the following command:
 
+# Copy Java Agent into the container
+COPY instrumentation/grafana-opentelemetry-java.jar /app/grafana-opentelemetry-java.jar
 ```bash
 docker compose restart collector
 ```
 
+# Add the -javagent flag to setup the JVM to start with our Java Agent
+ENTRYPOINT ["java", "-javaagent:/app/grafana-opentelemetry-java.jar", "-cp","app:app/lib/*","com.worldline.easypay.EasypayServiceApplication"] # (2)
+```
 ✅ After restarting, verify that Grafana Alloy is up and running with the updated configuration by accessing the Alloy dashboard on port ``12345``.
 
+The ENTRYPOINT instruction specifies the default command that will be executed when the container starts.
 🛠️ Redeploy the updated ``easypay-service``:
 
+🛠️ You can now build the updated easypay-service container image:
 ```bash
 docker compose up -d easypay-service
 ```
 
+```bash
+docker compose build easypay-service
+```
 ✅ To ensure easypay-service has started up correctly, check its logs with:
 
+#### Configure Grafana Alloy
 ```bash
 docker compose logs -f easypay-service
 ```
 
+It's time to set up *Grafana Alloy* for handling telemetry data. We will configure it to accept traces through the OpenTelemetry GRPC protocol (OTLP) on port `4317`, and then forward them to *Grafana Tempo*, which listens on the host `tempo` on the same port `4317` (this setup specifically handles OTLP traces).
 #### Explore Traces with Grafana
 
-=======
+📝 Please add the following configuration to the `docker/alloy/config.alloy` file:
+> aside positive
+>
+> For this workshop, we've already configured the Tempo datasource in Grafana.
+> You can take a look at its configuration in Grafana (available on port ``3000``) by navigating to the `Connections` > `Data sources` section.
+> Similar to Prometheus, the configuration is quite straightforward as we only need to set up the Tempo server URL.
+
+🛠️ Generate some load on the application to produce traces:
+
+```bash
+k6 run -u 1 -d 5m k6/01-payment-only.js
+```
+
+🛠️ Let’s explore your first traces in Grafana:
+* Go to Grafana and open an ``Explore`` dashboard,
+* Select the `Tempo` data source and click on ``Run query`` to refresh the view.
+
+> aside negative
+>
+> You may need to wait one or two minutes to allow Tempo to ingest some traces…
+
+👀 Click on `Service Graph` and explore the `Node graph`: this view is extremely helpful for visualizing and understanding how our services communicate with each other.
+
+👀 Go back to `Search` and click on `Run query`. You should see a table named `Table - Traces`.
+By default, this view provides the most recent traces available in *Tempo*.  
+
+🛠️ Let's find an interesting trace using the query builder:
+* Look at all traces corresponding to a POST to `easypay-service` with a duration greater than 50 ms:
+  * Span Name: `POST easypay-service`
+  * Duration: `trace` `>` `50ms`
+  * You can review the generated query, which uses a syntax called TraceQL.
+* Click on `Run query`.
+* Sort the table by `Duration` (click on the column name) to find the slowest trace.
+* Drill down a `Trace ID`.
+
+
+You should see the full stack of the corresponding transaction.
+
+👀 Grafana should open a new view (you can enlarge it by clicking on the three vertical dots and selecting `Widen pane`):
+* Pinpoint the different nodes and their corresponding response times:
+  * Each line is a span and corresponds to the time spent in a method/event.
+* Examine the SQL queries and their response times.
+* Discover that distributed tracing can link transactions through:
+  * HTTP (`api-gateway` to `easypay-service` and `easypay-service` to `smartbank-gateway`).
+  * Kafka (`easypay-service` to `fraudetect-service` and `merchant-backoffice`).
+* Click on `Node graph` to get a graphical view of all the spans participating in the trace.
+
+🛠️ Continue your exploration in the `Search` pane:
+* For example, you can add the `Status` `=` `error` filter to see only traces that contain errors.
+```terraform
+// ...
+
+// RECEIVER SETUP (OTLP GRPC) (1)
+otelcol.receiver.otlp "default" {
+	grpc {
+		endpoint = "0.0.0.0:4317"
+	}
+
+	output {
+		traces  = [otelcol.processor.batch.default.input]
+	}
+}
+
+// BATCH PROCESSING FOR OPTIMIZATION (2)
+otelcol.processor.batch "default" {
+	output {
+		traces  = [otelcol.exporter.otlp.tempo.input]
+	}
+}
+
+// TRACE EXPORTING TO TEMPO (OTLP) (3)
+otelcol.exporter.otlp "tempo" {
+	client {
+		endpoint = "tempo:4317"
+
+		tls {
+			insecure = true
+		}
+	}
+}
+```
+1. Setting up the [``otelcol.receiver.otlp``](https://grafana.com/docs/alloy/latest/reference/components/otelcol.receiver.otlp/) receiver to accept telemetry data over the OTEL protocol via GRPC, listening on port `4317`,
+2. Configuring the [processor](https://grafana.com/docs/alloy/latest/reference/components/otelcol.processor.batch/) to batch traces efficiently, reducing resource usage,
+3. Establishing the [``otelcol.exporter.otlp``](https://grafana.com/docs/alloy/latest/reference/components/otelcol.exporter.otlp/) exporter to send collected telemetry data to the Grafana Tempo service.
+
 ℹ️ The Grafana OpenTelemetry Java Agent is pre-configured to transmit telemetry data directly to the collector. This setup is facilitated through environment variables specified in the `compose.yml` file:
 
 ```yaml
@@ -1489,7 +1516,6 @@
 
 #### Explore Traces with Grafana
 
->>>>>>> 98e6c93f
 > aside positive
 >
 > For this workshop, we've already configured the Tempo datasource in Grafana.
@@ -1549,15 +1575,10 @@
 
 In this workshop, we will implement Tail Sampling.
 
-<<<<<<< HEAD
+Modify the Alloy configuration file (``docker/alloy/config.alloy``) as follows:
 In the alloy configuration file (``docker/alloy/config.alloy``), uncomment this configuration just after the ``SAMPLING`` comment:
 Modify the Alloy configuration file (``docker/alloy/config.alloy``) as follows:
 ```
-// SAMPLING
-=======
-Modify the Alloy configuration file (``docker/alloy/config.alloy``) as follows:
-```
->>>>>>> 98e6c93f
 // ...
 // RECEIVER (OTLP)
 otelcol.receiver.otlp "default" {
@@ -1571,20 +1592,22 @@
 }
 
 // TAIL SAMPLING (2)
+// SAMPLING
+// ...
+// RECEIVER (OTLP)
+otelcol.receiver.otlp "default" {
+	grpc {
+		endpoint = "0.0.0.0:4317"
+	}
+
+	output {
+		traces  = [otelcol.processor.tail_sampling.actuator.input] // (1)
+	}
+}
+
+// TAIL SAMPLING (2)
 otelcol.processor.tail_sampling "actuator" {
-<<<<<<< HEAD
-	policy {
-		name = "filter_http_url"
-		type = "string_attribute"
-		string_attribute {
-			key = "http.url"
-			values = ["/actuator/health", "/actuator/prometheus"]
-			enabled_regex_matching = true
-			invert_match = true
-		}
-	}
-=======
->>>>>>> 98e6c93f
+	
   // Filter on http.url attribute (3)
 	policy {
 		name = "filter_http_url"
@@ -1613,10 +1636,6 @@
 		traces = [otelcol.processor.batch.default.input] // (4)
 	}
 }
-<<<<<<< HEAD
-=======
-// ...
->>>>>>> 98e6c93f
 ```
 1. Modify the output of the `otelcol.receiver.otlp` to export traces to the [otelcol.processor.tail_sampling](https://grafana.com/docs/alloy/latest/reference/components/otelcol.processor.tail_sampling/) component defined just after.
 2. Create a new `otelcol.processor.tail_sampling` component.
@@ -1675,7 +1694,6 @@
 ```java
 // ...
 import io.opentelemetry.instrumentation.annotations.WithSpan;
-<<<<<<< HEAD
 
 @Service
 public class PaymentService {
@@ -1741,74 +1759,6 @@
 
 ## Correlate Traces, Logs
 
-=======
-
-@Service
-public class PaymentService {
-    // ...
-
-    @WithSpan("Payment processing method")
-    private void process(PaymentProcessingContext context) {
-        //...
-    }
-
-    @WithSpan("Payment store method")
-    private void store(PaymentProcessingContext context) {
-        //...
-    }
-```
-
-📝 We can also provide additional information to the span, such as method parameters using the ``@SpanAttribute`` annotation:
-
-```java
-// ...
-import io.opentelemetry.instrumentation.annotations.SpanAttribute;
-
-@Service
-public class PaymentService {
-    // ...
-    
-    @WithSpan("RivieraDev: Payment processing method")
-    private void process(@SpanAttribute("context") PaymentProcessingContext context) { // <-- HERE
-        // ...
-    }
-
-    @WithSpan("RivieraDev: Payment store method")
-    private void store(@SpanAttribute("context") PaymentProcessingContext context) { // <-- HERE
-        // ...
-    }
-```
-
-This will provide the whole PaymentProcessingContext into the trace.
-
-#### 3. Build and redeploy
-
-🛠️ As we did before:
-
-```bash
-docker compose build easypay-service
-docker compose up -d easypay-service
-```
-
-#### 4. Test it!
-
-🛠️ Generate some payments:
-
-```bash
-http POST :8080/api/easypay/payments posId=POS-01 cardNumber=5555567898780008 expiryDate=789456123 amount:=40000
-```
-
-👀 Go back to Grafana and try to find your new traces using what you've learned previously. Observe the spans you added.
-
-> aside negative
->
-> It may take some time for `easypay-service` to be registered in the service discovery and be available from the API gateway.  
-> Similarly, your traces being ingested by Tempo might also take some time. Patience is key 😅
-
-## Correlate Traces, Logs
-Duration: 0:15:00
-
->>>>>>> 98e6c93f
 Let's go back to the Grafana explore dashboard. 
 Select the ``Loki`` datasource
 As a label filter, select ``easypay-service``
