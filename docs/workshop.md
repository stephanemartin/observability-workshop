--- conflicted
+++ resolved
@@ -537,7 +537,6 @@
 ``
 
 We will then have the following configuration for processing the JSON logs:
-<<<<<<< HEAD
 
 ```
 loki.process "jsonlogs" {
@@ -569,39 +568,6 @@
 ```
 
 
-=======
-
-```
-loki.process "jsonlogs" {
-	forward_to = [loki.write.endpoint.receiver]
-
-	stage.luhn {
-    	    replacement= "**DELETED**"
-    	}
-
-	stage.json {
-		expressions = {
-			// timestamp   = "timestamp",
-			application = "context.properties.applicationName",
-			instance    = "context.properties.instance",
-			trace_id    = "mdc.trace_id",
-		}
-	}
-
-	stage.labels {
-		values = {
-			application = "application",
-			instance    = "instance",
-			trace_id    = "trace_id",
-		}
-	}
-
-}
-
-```
-
-
->>>>>>> 0e48240e
 Restart then Alloy: 
 
 ```bash
@@ -750,16 +716,12 @@
 http :8080/actuator/prometheus
 ```
 
-<<<<<<< HEAD
 This is an endpoint exposed by Actuator to let the Prometheus server get your application metrics.
 
 ### How are metrics scraped?
 
 Check out the Prometheus (``docker/prometheus/prometheus.yml``) configuration file.
 All the scraper's definitions are configured here.
-=======
-You can also have an overview of all the prometheus endpoints metrics on the Prometheus dashboard. 
->>>>>>> 0e48240e
 
 > aside positive
 >
@@ -778,7 +740,6 @@
           - config-server:8890
 ```
 
-<<<<<<< HEAD
 You can see it uses the endpoint we looked into earlier under the hood.
 But it is a static configuration: we should tell Prometheus where to look for metrics...
 
@@ -787,33 +748,6 @@
 
 ```yaml
   # Discover targets from Eureka and scrape metrics from them
-=======
-
-### How are scraped the metrics?
-
-Check out the Prometheus (``docker/prometheus/prometheus.yml``) configuration file.
-All the scraper's definitions are configured here.
-
-For instance, here is the configuration of the configuration server:
-
-```yaml
-  - job_name: prometheus-config-server
-    scrape_interval: 5s
-    scrape_timeout: 5s
-    metrics_path: /actuator/prometheus
-    static_configs:
-      - targets:
-          - config-server:8890
-```
-
-You can see it uses under the hood the endpoint we looked into earlier.
-
-Prometheus reaches first Eureka to for discovering what are the servers to scrap.
-It then scrapes all the plugged instances in the same way:
-
-```yaml
-  # Discover targets from Eureka and scrape metrics from them (Whitebox monitoring)
->>>>>>> 0e48240e
   - job_name: eureka-discovery
     scrape_interval: 5s
     scrape_timeout: 5s
@@ -824,17 +758,8 @@
       - source_labels: [__meta_eureka_app_instance_metadata_metrics_path]
         target_label: __metrics_path__
 ```
-<<<<<<< HEAD
 1. We plugged Prometheus to our Eureka `discovery-server` to explore all the metrics of the underlying systems
 2. Configuration allows additional operations, such as relabelling the final metric before storing it into Prometehus
-=======
-1. We plugged Prometheus to Eureka to explore all the metrics of the underlying systems
-2. To pinpoint what is the service and its metric, and set up the final metric which will be stored into Prometheus, we sat up this matching.
-
-### Let's explore the metrics
-
-Go then to Grafana and start again a ``explore`` dashboard.
->>>>>>> 0e48240e
 
 You can have an overview of all the scraped applications on the Prometheus dashboard:
 
