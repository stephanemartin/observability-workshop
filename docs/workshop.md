--- conflicted
+++ resolved
@@ -1181,10 +1181,7 @@
 > Just hover the panel you are interested in, click on the three dots and select Edit.
 
 ## Traces
-<<<<<<< HEAD
-=======
-
->>>>>>> 4f27899e
+
 In this section, we'll explore **distributed tracing**, the third pillar of application observability.
 
 Distributed tracing is an essential tool for monitoring and analyzing the performance of complex applications. It tracks the flow of requests across multiple services and components, helping to identify bottlenecks and improve efficiency — particularly useful for intricate systems like Easypay.
@@ -1562,9 +1559,6 @@
 > It may take some time for `easypay-service` to be registered in the service discovery and be available from the API gateway.  
 > Similarly, your traces being ingested by Tempo might also take some time. Patience is key 😅
 
-<<<<<<< HEAD
-## Correlate Traces, Logs
-=======
 Starting from this moment, you should no longer see traces related to `actuator/health` or `actuator/prometheus` endpoints.
 
 ### Custom Traces
@@ -1674,7 +1668,6 @@
 
 ## Correlation
 Duration: 0:15:00
->>>>>>> 4f27899e
 
 Grafana allows correlation between all our telemetry data:
 
@@ -1700,12 +1693,7 @@
 >
 > These concepts are part of the [W3C Trace Context Specification](https://www.w3.org/TR/trace-context/).
 
-<<<<<<< HEAD
-Now, go below in the Fields section. 
-You should see a ``Links`` subsection with a ``View Trace`` button.
-=======
 #### Enable correlation
->>>>>>> 4f27899e
 
 🛠️ In Grafana, go to `Connections` > `Data sources`:
 * Select the `Loki` data source,
