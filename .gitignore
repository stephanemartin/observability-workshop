--- conflicted
+++ resolved
@@ -72,10 +72,8 @@
 logs/*.logfmt
 logs/*.gz
 
-<<<<<<< HEAD
 ### Custom user certificates ###
 docker/ca-trust/*
-=======
+
 
 LOG_FILE_IS_UNDEFINED
->>>>>>> 252579be
